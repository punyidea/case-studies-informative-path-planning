--- conflicted
+++ resolved
@@ -4,13 +4,6 @@
 import fenics as fc
 import numpy as np
 
-<<<<<<< HEAD
-=======
-class TestPDEEllipticSolver(TestCase):
-    mesh,fn_space = pde_utils.setup_function_space(100)
-    LHS = staticmethod(pde_utils.elliptic_LHS)
-    RHS = staticmethod(pde_utils.elliptic_RHS)
->>>>>>> ebcf6a8c
 
 ## Helper functions used in testing only.###
 
@@ -76,7 +69,6 @@
         np.testing.assert_almost_equal(error_L2,0,decimal=10)
         np.testing.assert_almost_equal(error_LInf,0,decimal=10)
 
-
     def test_PDE_solve_sines(self):
         # Constant function is supplied.
         # The solver is expected to return the same constant.
@@ -93,7 +85,6 @@
         np.testing.assert_almost_equal(error_LInf,0, decimal=2)
         # 5e-4 error reported in test MATLAB code.
 
-<<<<<<< HEAD
     def testConvergenceOrder(self):
         RHS_fn = fc.Expression('(2*pi*pi + 1)*sin(pi*x[0] + pi/2)*sin(pi*x[1]+pi/2)',
             element = self.fn_space.ufl_element())
@@ -112,7 +103,7 @@
                 (np.log(n_list[1:])-np.log(n_list[:-1]))
         #check that we are within 0.03 of the desired order of convergence
         np.testing.assert_allclose(OOC,2,atol=.03)
-=======
+
     def test_function_wrap(self):
         nx = 5
         ny = 6
@@ -121,7 +112,6 @@
         mesh, fn_space = pde_utils.setup_rectangular_function_space(nx, ny, P0, P1)
 
         u_fenics = fc.interpolate(fc.Expression('x[0]+pow(x[1],2)', degree=1), fn_space)
-
         wrap = pde_utils.fenics_rectangle_function_wrap(nx, ny, P0, P1, u_fenics)
         my_interp = wrap.get_interpolator
 
@@ -282,11 +272,9 @@
             '2*x[1])*pow(x[1],2))*sin(3*t))/4', degree=2, t=0)
         u_ref = fc.Expression('((-3*pow(x[0],2) + 2*pow(x[0],3) + pow(x[1],2)*(-3 + 2*x[1]))*(-1 + cos(3*t)))/4',
                             degree=2, t=0)
->>>>>>> ebcf6a8c
 
         err_tot = self.solve_obtain_error(RHS_fn, u_ref)
         raise Exception('Error test not implemented')
-
 class TestInterpolators(unittest.TestCase):
     '''
     Tests the non-native interpolators.
